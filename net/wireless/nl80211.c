--- conflicted
+++ resolved
@@ -1566,31 +1566,6 @@
 	struct cfg80211_registered_device *dev;
 
 	rtnl_lock();
-<<<<<<< HEAD
-	res = nlmsg_parse(cb->nlh, GENL_HDRLEN + nl80211_fam.hdrsize,
-			  tb, nl80211_fam.maxattr, nl80211_policy);
-	if (res == 0) {
-		split = tb[NL80211_ATTR_SPLIT_WIPHY_DUMP];
-		if (tb[NL80211_ATTR_WIPHY])
-			filter_wiphy = nla_get_u32(tb[NL80211_ATTR_WIPHY]);
-		if (tb[NL80211_ATTR_WDEV])
-			filter_wiphy = nla_get_u64(tb[NL80211_ATTR_WDEV]) >> 32;
-		if (tb[NL80211_ATTR_IFINDEX]) {
-			struct net_device *netdev;
-			int ifidx = nla_get_u32(tb[NL80211_ATTR_IFINDEX]);
-
-			netdev = dev_get_by_index(sock_net(skb->sk), ifidx);
-			if (!netdev) {
-				rtnl_unlock();
-				return -ENODEV;
-			}
-			if (netdev->ieee80211_ptr) {
-				dev = wiphy_to_dev(
-					netdev->ieee80211_ptr->wiphy);
-				filter_wiphy = dev->wiphy_idx;
-			}
-			dev_put(netdev);
-=======
 	if (!state) {
 		state = kzalloc(sizeof(*state), GFP_KERNEL);
 		if (!state)
@@ -1601,7 +1576,6 @@
 			kfree(state);
 			rtnl_unlock();
 			return ret;
->>>>>>> 6c7c4cbf
 		}
 		cb->args[0] = (long)state;
 	}
