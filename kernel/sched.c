--- conflicted
+++ resolved
@@ -3241,7 +3241,6 @@
 	unsigned long min_nr_running; /* Nr running of group_min */
 #endif
 };
-<<<<<<< HEAD
 
 /*
  * sg_lb_stats - stats of a sched_group required for load_balancing
@@ -3274,40 +3273,6 @@
 {
 	int load_idx;
 
-=======
-
-/*
- * sg_lb_stats - stats of a sched_group required for load_balancing
- */
-struct sg_lb_stats {
-	unsigned long avg_load; /*Avg load across the CPUs of the group */
-	unsigned long group_load; /* Total load over the CPUs of the group */
-	unsigned long sum_nr_running; /* Nr tasks running in the group */
-	unsigned long sum_weighted_load; /* Weighted load of group's tasks */
-	unsigned long group_capacity;
-	int group_imb; /* Is there an imbalance in the group ? */
-};
-
-/**
- * group_first_cpu - Returns the first cpu in the cpumask of a sched_group.
- * @group: The group whose first cpu is to be returned.
- */
-static inline unsigned int group_first_cpu(struct sched_group *group)
-{
-	return cpumask_first(sched_group_cpus(group));
-}
-
-/**
- * get_sd_load_idx - Obtain the load index for a given sched domain.
- * @sd: The sched_domain whose load_idx is to be obtained.
- * @idle: The Idle status of the CPU for whose sd load_icx is obtained.
- */
-static inline int get_sd_load_idx(struct sched_domain *sd,
-					enum cpu_idle_type idle)
-{
-	int load_idx;
-
->>>>>>> 93cfb3c9
 	switch (idle) {
 	case CPU_NOT_IDLE:
 		load_idx = sd->busy_idx;
@@ -3349,7 +3314,6 @@
 		sds->leader_nr_running = 0;
 	}
 }
-<<<<<<< HEAD
 
 /**
  * update_sd_power_savings_stats - Update the power saving stats for a
@@ -3509,167 +3473,6 @@
 		if (*sd_idle && rq->nr_running)
 			*sd_idle = 0;
 
-=======
-
-/**
- * update_sd_power_savings_stats - Update the power saving stats for a
- * sched_domain while performing load balancing.
- *
- * @group: sched_group belonging to the sched_domain under consideration.
- * @sds: Variable containing the statistics of the sched_domain
- * @local_group: Does group contain the CPU for which we're performing
- * 		load balancing ?
- * @sgs: Variable containing the statistics of the group.
- */
-static inline void update_sd_power_savings_stats(struct sched_group *group,
-	struct sd_lb_stats *sds, int local_group, struct sg_lb_stats *sgs)
-{
-
-	if (!sds->power_savings_balance)
-		return;
-
-	/*
-	 * If the local group is idle or completely loaded
-	 * no need to do power savings balance at this domain
-	 */
-	if (local_group && (sds->this_nr_running >= sgs->group_capacity ||
-				!sds->this_nr_running))
-		sds->power_savings_balance = 0;
-
-	/*
-	 * If a group is already running at full capacity or idle,
-	 * don't include that group in power savings calculations
-	 */
-	if (!sds->power_savings_balance ||
-		sgs->sum_nr_running >= sgs->group_capacity ||
-		!sgs->sum_nr_running)
-		return;
-
-	/*
-	 * Calculate the group which has the least non-idle load.
-	 * This is the group from where we need to pick up the load
-	 * for saving power
-	 */
-	if ((sgs->sum_nr_running < sds->min_nr_running) ||
-	    (sgs->sum_nr_running == sds->min_nr_running &&
-	     group_first_cpu(group) > group_first_cpu(sds->group_min))) {
-		sds->group_min = group;
-		sds->min_nr_running = sgs->sum_nr_running;
-		sds->min_load_per_task = sgs->sum_weighted_load /
-						sgs->sum_nr_running;
-	}
-
-	/*
-	 * Calculate the group which is almost near its
-	 * capacity but still has some space to pick up some load
-	 * from other group and save more power
-	 */
-	if (sgs->sum_nr_running > sgs->group_capacity - 1)
-		return;
-
-	if (sgs->sum_nr_running > sds->leader_nr_running ||
-	    (sgs->sum_nr_running == sds->leader_nr_running &&
-	     group_first_cpu(group) < group_first_cpu(sds->group_leader))) {
-		sds->group_leader = group;
-		sds->leader_nr_running = sgs->sum_nr_running;
-	}
-}
-
-/**
- * check_power_save_busiest_group - see if there is potential for some power-savings balance
- * @sds: Variable containing the statistics of the sched_domain
- *	under consideration.
- * @this_cpu: Cpu at which we're currently performing load-balancing.
- * @imbalance: Variable to store the imbalance.
- *
- * Description:
- * Check if we have potential to perform some power-savings balance.
- * If yes, set the busiest group to be the least loaded group in the
- * sched_domain, so that it's CPUs can be put to idle.
- *
- * Returns 1 if there is potential to perform power-savings balance.
- * Else returns 0.
- */
-static inline int check_power_save_busiest_group(struct sd_lb_stats *sds,
-					int this_cpu, unsigned long *imbalance)
-{
-	if (!sds->power_savings_balance)
-		return 0;
-
-	if (sds->this != sds->group_leader ||
-			sds->group_leader == sds->group_min)
-		return 0;
-
-	*imbalance = sds->min_load_per_task;
-	sds->busiest = sds->group_min;
-
-	if (sched_mc_power_savings >= POWERSAVINGS_BALANCE_WAKEUP) {
-		cpu_rq(this_cpu)->rd->sched_mc_preferred_wakeup_cpu =
-			group_first_cpu(sds->group_leader);
-	}
-
-	return 1;
-
-}
-#else /* CONFIG_SCHED_MC || CONFIG_SCHED_SMT */
-static inline void init_sd_power_savings_stats(struct sched_domain *sd,
-	struct sd_lb_stats *sds, enum cpu_idle_type idle)
-{
-	return;
-}
-
-static inline void update_sd_power_savings_stats(struct sched_group *group,
-	struct sd_lb_stats *sds, int local_group, struct sg_lb_stats *sgs)
-{
-	return;
-}
-
-static inline int check_power_save_busiest_group(struct sd_lb_stats *sds,
-					int this_cpu, unsigned long *imbalance)
-{
-	return 0;
-}
-#endif /* CONFIG_SCHED_MC || CONFIG_SCHED_SMT */
-
-
-/**
- * update_sg_lb_stats - Update sched_group's statistics for load balancing.
- * @group: sched_group whose statistics are to be updated.
- * @this_cpu: Cpu for which load balance is currently performed.
- * @idle: Idle status of this_cpu
- * @load_idx: Load index of sched_domain of this_cpu for load calc.
- * @sd_idle: Idle status of the sched_domain containing group.
- * @local_group: Does group contain this_cpu.
- * @cpus: Set of cpus considered for load balancing.
- * @balance: Should we balance.
- * @sgs: variable to hold the statistics for this group.
- */
-static inline void update_sg_lb_stats(struct sched_group *group, int this_cpu,
-			enum cpu_idle_type idle, int load_idx, int *sd_idle,
-			int local_group, const struct cpumask *cpus,
-			int *balance, struct sg_lb_stats *sgs)
-{
-	unsigned long load, max_cpu_load, min_cpu_load;
-	int i;
-	unsigned int balance_cpu = -1, first_idle_cpu = 0;
-	unsigned long sum_avg_load_per_task;
-	unsigned long avg_load_per_task;
-
-	if (local_group)
-		balance_cpu = group_first_cpu(group);
-
-	/* Tally up the load of all CPUs in the group */
-	sum_avg_load_per_task = avg_load_per_task = 0;
-	max_cpu_load = 0;
-	min_cpu_load = ~0UL;
-
-	for_each_cpu_and(i, sched_group_cpus(group), cpus) {
-		struct rq *rq = cpu_rq(i);
-
-		if (*sd_idle && rq->nr_running)
-			*sd_idle = 0;
-
->>>>>>> 93cfb3c9
 		/* Bias balancing toward cpus of our domain */
 		if (local_group) {
 			if (idle_cpu(i) && !first_idle_cpu) {
