/*
 * Register map access API
 *
 * Copyright 2011 Wolfson Microelectronics plc
 *
 * Author: Mark Brown <broonie@opensource.wolfsonmicro.com>
 *
 * This program is free software; you can redistribute it and/or modify
 * it under the terms of the GNU General Public License version 2 as
 * published by the Free Software Foundation.
 */

#include <linux/device.h>
#include <linux/slab.h>
#include <linux/export.h>
#include <linux/mutex.h>
#include <linux/err.h>

#define CREATE_TRACE_POINTS
#include <trace/events/regmap.h>

#include "internal.h"

bool regmap_writeable(struct regmap *map, unsigned int reg)
{
	if (map->max_register && reg > map->max_register)
		return false;

	if (map->writeable_reg)
		return map->writeable_reg(map->dev, reg);

	return true;
}

bool regmap_readable(struct regmap *map, unsigned int reg)
{
	if (map->max_register && reg > map->max_register)
		return false;

	if (map->format.format_write)
		return false;

	if (map->readable_reg)
		return map->readable_reg(map->dev, reg);

	return true;
}

bool regmap_volatile(struct regmap *map, unsigned int reg)
{
	if (!regmap_readable(map, reg))
		return false;

	if (map->volatile_reg)
		return map->volatile_reg(map->dev, reg);

	return true;
}

bool regmap_precious(struct regmap *map, unsigned int reg)
{
	if (!regmap_readable(map, reg))
		return false;

	if (map->precious_reg)
		return map->precious_reg(map->dev, reg);

	return false;
}

static bool regmap_volatile_range(struct regmap *map, unsigned int reg,
	unsigned int num)
{
	unsigned int i;

	for (i = 0; i < num; i++)
		if (!regmap_volatile(map, reg + i))
			return false;

	return true;
}

static void regmap_format_2_6_write(struct regmap *map,
				     unsigned int reg, unsigned int val)
{
	u8 *out = map->work_buf;

	*out = (reg << 6) | val;
}

static void regmap_format_4_12_write(struct regmap *map,
				     unsigned int reg, unsigned int val)
{
	__be16 *out = map->work_buf;
	*out = cpu_to_be16((reg << 12) | val);
}

static void regmap_format_7_9_write(struct regmap *map,
				    unsigned int reg, unsigned int val)
{
	__be16 *out = map->work_buf;
	*out = cpu_to_be16((reg << 9) | val);
}

static void regmap_format_10_14_write(struct regmap *map,
				    unsigned int reg, unsigned int val)
{
	u8 *out = map->work_buf;

	out[2] = val;
	out[1] = (val >> 8) | (reg << 6);
	out[0] = reg >> 2;
}

static void regmap_format_8(void *buf, unsigned int val)
{
	u8 *b = buf;

	b[0] = val;
}

static void regmap_format_16(void *buf, unsigned int val)
{
	__be16 *b = buf;

	b[0] = cpu_to_be16(val);
}

static void regmap_format_32(void *buf, unsigned int val)
{
	__be32 *b = buf;

	b[0] = cpu_to_be32(val);
}

static unsigned int regmap_parse_8(void *buf)
{
	u8 *b = buf;

	return b[0];
}

static unsigned int regmap_parse_16(void *buf)
{
	__be16 *b = buf;

	b[0] = be16_to_cpu(b[0]);

	return b[0];
}

static unsigned int regmap_parse_32(void *buf)
{
	__be32 *b = buf;

	b[0] = be32_to_cpu(b[0]);

	return b[0];
}

/**
 * regmap_init(): Initialise register map
 *
 * @dev: Device that will be interacted with
 * @bus: Bus-specific callbacks to use with device
 * @config: Configuration for register map
 *
 * The return value will be an ERR_PTR() on error or a valid pointer to
 * a struct regmap.  This function should generally not be called
 * directly, it should be called by bus-specific init functions.
 */
struct regmap *regmap_init(struct device *dev,
			   const struct regmap_bus *bus,
			   const struct regmap_config *config)
{
	struct regmap *map;
	int ret = -EINVAL;

	if (!bus || !config)
		goto err;

	map = kzalloc(sizeof(*map), GFP_KERNEL);
	if (map == NULL) {
		ret = -ENOMEM;
		goto err;
	}

	mutex_init(&map->lock);
	map->format.buf_size = (config->reg_bits + config->val_bits) / 8;
	map->format.reg_bytes = DIV_ROUND_UP(config->reg_bits, 8);
	map->format.pad_bytes = config->pad_bits / 8;
	map->format.val_bytes = DIV_ROUND_UP(config->val_bits, 8);
	map->format.buf_size += map->format.pad_bytes;
	map->dev = dev;
	map->bus = bus;
	map->max_register = config->max_register;
	map->writeable_reg = config->writeable_reg;
	map->readable_reg = config->readable_reg;
	map->volatile_reg = config->volatile_reg;
	map->precious_reg = config->precious_reg;
	map->cache_type = config->cache_type;

	if (config->read_flag_mask || config->write_flag_mask) {
		map->read_flag_mask = config->read_flag_mask;
		map->write_flag_mask = config->write_flag_mask;
	} else {
		map->read_flag_mask = bus->read_flag_mask;
	}

	switch (config->reg_bits) {
	case 2:
		switch (config->val_bits) {
		case 6:
			map->format.format_write = regmap_format_2_6_write;
			break;
		default:
			goto err_map;
		}
		break;

	case 4:
		switch (config->val_bits) {
		case 12:
			map->format.format_write = regmap_format_4_12_write;
			break;
		default:
			goto err_map;
		}
		break;

	case 7:
		switch (config->val_bits) {
		case 9:
			map->format.format_write = regmap_format_7_9_write;
			break;
		default:
			goto err_map;
		}
		break;

	case 10:
		switch (config->val_bits) {
		case 14:
			map->format.format_write = regmap_format_10_14_write;
			break;
		default:
			goto err_map;
		}
		break;

	case 8:
		map->format.format_reg = regmap_format_8;
		break;

	case 16:
		map->format.format_reg = regmap_format_16;
		break;

	case 32:
		map->format.format_reg = regmap_format_32;
		break;

	default:
		goto err_map;
	}

	switch (config->val_bits) {
	case 8:
		map->format.format_val = regmap_format_8;
		map->format.parse_val = regmap_parse_8;
		break;
	case 16:
		map->format.format_val = regmap_format_16;
		map->format.parse_val = regmap_parse_16;
		break;
	case 32:
		map->format.format_val = regmap_format_32;
		map->format.parse_val = regmap_parse_32;
		break;
	}

	if (!map->format.format_write &&
	    !(map->format.format_reg && map->format.format_val))
		goto err_map;

	map->work_buf = kzalloc(map->format.buf_size, GFP_KERNEL);
	if (map->work_buf == NULL) {
		ret = -ENOMEM;
		goto err_map;
	}

	regmap_debugfs_init(map);

	ret = regcache_init(map, config);
	if (ret < 0)
		goto err_free_workbuf;

	return map;

err_free_workbuf:
	kfree(map->work_buf);
err_map:
	kfree(map);
err:
	return ERR_PTR(ret);
}
EXPORT_SYMBOL_GPL(regmap_init);

static void devm_regmap_release(struct device *dev, void *res)
{
	regmap_exit(*(struct regmap **)res);
}

/**
 * devm_regmap_init(): Initialise managed register map
 *
 * @dev: Device that will be interacted with
 * @bus: Bus-specific callbacks to use with device
 * @config: Configuration for register map
 *
 * The return value will be an ERR_PTR() on error or a valid pointer
 * to a struct regmap.  This function should generally not be called
 * directly, it should be called by bus-specific init functions.  The
 * map will be automatically freed by the device management code.
 */
struct regmap *devm_regmap_init(struct device *dev,
				const struct regmap_bus *bus,
				const struct regmap_config *config)
{
	struct regmap **ptr, *regmap;

	ptr = devres_alloc(devm_regmap_release, sizeof(*ptr), GFP_KERNEL);
	if (!ptr)
		return ERR_PTR(-ENOMEM);

	regmap = regmap_init(dev, bus, config);
	if (!IS_ERR(regmap)) {
		*ptr = regmap;
		devres_add(dev, ptr);
	} else {
		devres_free(ptr);
	}

	return regmap;
}
EXPORT_SYMBOL_GPL(devm_regmap_init);

/**
 * regmap_reinit_cache(): Reinitialise the current register cache
 *
 * @map: Register map to operate on.
 * @config: New configuration.  Only the cache data will be used.
 *
 * Discard any existing register cache for the map and initialize a
 * new cache.  This can be used to restore the cache to defaults or to
 * update the cache configuration to reflect runtime discovery of the
 * hardware.
 */
int regmap_reinit_cache(struct regmap *map, const struct regmap_config *config)
{
	int ret;

	mutex_lock(&map->lock);

	regcache_exit(map);
	regmap_debugfs_exit(map);

	map->max_register = config->max_register;
	map->writeable_reg = config->writeable_reg;
	map->readable_reg = config->readable_reg;
	map->volatile_reg = config->volatile_reg;
	map->precious_reg = config->precious_reg;
	map->cache_type = config->cache_type;

<<<<<<< HEAD
=======
	regmap_debugfs_init(map);

>>>>>>> e9676695
	map->cache_bypass = false;
	map->cache_only = false;

	ret = regcache_init(map, config);

	mutex_unlock(&map->lock);

	return ret;
}

/**
 * regmap_exit(): Free a previously allocated register map
 */
void regmap_exit(struct regmap *map)
{
	regcache_exit(map);
	regmap_debugfs_exit(map);
	kfree(map->work_buf);
	kfree(map);
}
EXPORT_SYMBOL_GPL(regmap_exit);

static int _regmap_raw_write(struct regmap *map, unsigned int reg,
			     const void *val, size_t val_len)
{
	u8 *u8 = map->work_buf;
	void *buf;
	int ret = -ENOTSUPP;
	size_t len;
	int i;

	/* Check for unwritable registers before we start */
	if (map->writeable_reg)
		for (i = 0; i < val_len / map->format.val_bytes; i++)
			if (!map->writeable_reg(map->dev, reg + i))
				return -EINVAL;

	if (!map->cache_bypass && map->format.parse_val) {
		unsigned int ival;
		int val_bytes = map->format.val_bytes;
		for (i = 0; i < val_len / val_bytes; i++) {
			memcpy(map->work_buf, val + (i * val_bytes), val_bytes);
			ival = map->format.parse_val(map->work_buf);
			ret = regcache_write(map, reg + i, ival);
			if (ret) {
				dev_err(map->dev,
				   "Error in caching of register: %u ret: %d\n",
					reg + i, ret);
				return ret;
			}
		}
		if (map->cache_only) {
			map->cache_dirty = true;
			return 0;
		}
	}

	map->format.format_reg(map->work_buf, reg);

	u8[0] |= map->write_flag_mask;

	trace_regmap_hw_write_start(map->dev, reg,
				    val_len / map->format.val_bytes);

	/* If we're doing a single register write we can probably just
	 * send the work_buf directly, otherwise try to do a gather
	 * write.
	 */
	if (val == (map->work_buf + map->format.pad_bytes +
		    map->format.reg_bytes))
		ret = map->bus->write(map->dev, map->work_buf,
				      map->format.reg_bytes +
				      map->format.pad_bytes +
				      val_len);
	else if (map->bus->gather_write)
		ret = map->bus->gather_write(map->dev, map->work_buf,
					     map->format.reg_bytes +
					     map->format.pad_bytes,
					     val, val_len);

	/* If that didn't work fall back on linearising by hand. */
	if (ret == -ENOTSUPP) {
		len = map->format.reg_bytes + map->format.pad_bytes + val_len;
		buf = kzalloc(len, GFP_KERNEL);
		if (!buf)
			return -ENOMEM;

		memcpy(buf, map->work_buf, map->format.reg_bytes);
		memcpy(buf + map->format.reg_bytes + map->format.pad_bytes,
		       val, val_len);
		ret = map->bus->write(map->dev, buf, len);

		kfree(buf);
	}

	trace_regmap_hw_write_done(map->dev, reg,
				   val_len / map->format.val_bytes);

	return ret;
}

int _regmap_write(struct regmap *map, unsigned int reg,
		  unsigned int val)
{
	int ret;
	BUG_ON(!map->format.format_write && !map->format.format_val);

	if (!map->cache_bypass && map->format.format_write) {
		ret = regcache_write(map, reg, val);
		if (ret != 0)
			return ret;
		if (map->cache_only) {
			map->cache_dirty = true;
			return 0;
		}
	}

	trace_regmap_reg_write(map->dev, reg, val);

	if (map->format.format_write) {
		map->format.format_write(map, reg, val);

		trace_regmap_hw_write_start(map->dev, reg, 1);

		ret = map->bus->write(map->dev, map->work_buf,
				      map->format.buf_size);

		trace_regmap_hw_write_done(map->dev, reg, 1);

		return ret;
	} else {
		map->format.format_val(map->work_buf + map->format.reg_bytes
				       + map->format.pad_bytes, val);
		return _regmap_raw_write(map, reg,
					 map->work_buf +
					 map->format.reg_bytes +
					 map->format.pad_bytes,
					 map->format.val_bytes);
	}
}

/**
 * regmap_write(): Write a value to a single register
 *
 * @map: Register map to write to
 * @reg: Register to write to
 * @val: Value to be written
 *
 * A value of zero will be returned on success, a negative errno will
 * be returned in error cases.
 */
int regmap_write(struct regmap *map, unsigned int reg, unsigned int val)
{
	int ret;

	mutex_lock(&map->lock);

	ret = _regmap_write(map, reg, val);

	mutex_unlock(&map->lock);

	return ret;
}
EXPORT_SYMBOL_GPL(regmap_write);

/**
 * regmap_raw_write(): Write raw values to one or more registers
 *
 * @map: Register map to write to
 * @reg: Initial register to write to
 * @val: Block of data to be written, laid out for direct transmission to the
 *       device
 * @val_len: Length of data pointed to by val.
 *
 * This function is intended to be used for things like firmware
 * download where a large block of data needs to be transferred to the
 * device.  No formatting will be done on the data provided.
 *
 * A value of zero will be returned on success, a negative errno will
 * be returned in error cases.
 */
int regmap_raw_write(struct regmap *map, unsigned int reg,
		     const void *val, size_t val_len)
{
	int ret;

	mutex_lock(&map->lock);

	ret = _regmap_raw_write(map, reg, val, val_len);

	mutex_unlock(&map->lock);

	return ret;
}
EXPORT_SYMBOL_GPL(regmap_raw_write);

/*
 * regmap_bulk_write(): Write multiple registers to the device
 *
 * @map: Register map to write to
 * @reg: First register to be write from
 * @val: Block of data to be written, in native register size for device
 * @val_count: Number of registers to write
 *
 * This function is intended to be used for writing a large block of
 * data to be device either in single transfer or multiple transfer.
 *
 * A value of zero will be returned on success, a negative errno will
 * be returned in error cases.
 */
int regmap_bulk_write(struct regmap *map, unsigned int reg, const void *val,
		     size_t val_count)
{
	int ret = 0, i;
	size_t val_bytes = map->format.val_bytes;
	void *wval;

	if (!map->format.parse_val)
		return -EINVAL;

	mutex_lock(&map->lock);

	/* No formatting is require if val_byte is 1 */
	if (val_bytes == 1) {
		wval = (void *)val;
	} else {
		wval = kmemdup(val, val_count * val_bytes, GFP_KERNEL);
		if (!wval) {
			ret = -ENOMEM;
			dev_err(map->dev, "Error in memory allocation\n");
			goto out;
		}
		for (i = 0; i < val_count * val_bytes; i += val_bytes)
			map->format.parse_val(wval + i);
	}
	ret = _regmap_raw_write(map, reg, wval, val_bytes * val_count);

	if (val_bytes != 1)
		kfree(wval);

out:
	mutex_unlock(&map->lock);
	return ret;
}
EXPORT_SYMBOL_GPL(regmap_bulk_write);

static int _regmap_raw_read(struct regmap *map, unsigned int reg, void *val,
			    unsigned int val_len)
{
	u8 *u8 = map->work_buf;
	int ret;

	map->format.format_reg(map->work_buf, reg);

	/*
	 * Some buses or devices flag reads by setting the high bits in the
	 * register addresss; since it's always the high bits for all
	 * current formats we can do this here rather than in
	 * formatting.  This may break if we get interesting formats.
	 */
	u8[0] |= map->read_flag_mask;

	trace_regmap_hw_read_start(map->dev, reg,
				   val_len / map->format.val_bytes);

	ret = map->bus->read(map->dev, map->work_buf,
			     map->format.reg_bytes + map->format.pad_bytes,
			     val, val_len);

	trace_regmap_hw_read_done(map->dev, reg,
				  val_len / map->format.val_bytes);

	return ret;
}

static int _regmap_read(struct regmap *map, unsigned int reg,
			unsigned int *val)
{
	int ret;

	if (!map->cache_bypass) {
		ret = regcache_read(map, reg, val);
		if (ret == 0)
			return 0;
	}

	if (!map->format.parse_val)
		return -EINVAL;

	if (map->cache_only)
		return -EBUSY;

	ret = _regmap_raw_read(map, reg, map->work_buf, map->format.val_bytes);
	if (ret == 0) {
		*val = map->format.parse_val(map->work_buf);
		trace_regmap_reg_read(map->dev, reg, *val);
	}

	return ret;
}

/**
 * regmap_read(): Read a value from a single register
 *
 * @map: Register map to write to
 * @reg: Register to be read from
 * @val: Pointer to store read value
 *
 * A value of zero will be returned on success, a negative errno will
 * be returned in error cases.
 */
int regmap_read(struct regmap *map, unsigned int reg, unsigned int *val)
{
	int ret;

	mutex_lock(&map->lock);

	ret = _regmap_read(map, reg, val);

	mutex_unlock(&map->lock);

	return ret;
}
EXPORT_SYMBOL_GPL(regmap_read);

/**
 * regmap_raw_read(): Read raw data from the device
 *
 * @map: Register map to write to
 * @reg: First register to be read from
 * @val: Pointer to store read value
 * @val_len: Size of data to read
 *
 * A value of zero will be returned on success, a negative errno will
 * be returned in error cases.
 */
int regmap_raw_read(struct regmap *map, unsigned int reg, void *val,
		    size_t val_len)
{
	size_t val_bytes = map->format.val_bytes;
	size_t val_count = val_len / val_bytes;
	unsigned int v;
	int ret, i;

	mutex_lock(&map->lock);

	if (regmap_volatile_range(map, reg, val_count) || map->cache_bypass ||
	    map->cache_type == REGCACHE_NONE) {
		/* Physical block read if there's no cache involved */
		ret = _regmap_raw_read(map, reg, val, val_len);

	} else {
		/* Otherwise go word by word for the cache; should be low
		 * cost as we expect to hit the cache.
		 */
		for (i = 0; i < val_count; i++) {
			ret = _regmap_read(map, reg + i, &v);
			if (ret != 0)
				goto out;

			map->format.format_val(val + (i * val_bytes), v);
		}
	}

 out:
	mutex_unlock(&map->lock);

	return ret;
}
EXPORT_SYMBOL_GPL(regmap_raw_read);

/**
 * regmap_bulk_read(): Read multiple registers from the device
 *
 * @map: Register map to write to
 * @reg: First register to be read from
 * @val: Pointer to store read value, in native register size for device
 * @val_count: Number of registers to read
 *
 * A value of zero will be returned on success, a negative errno will
 * be returned in error cases.
 */
int regmap_bulk_read(struct regmap *map, unsigned int reg, void *val,
		     size_t val_count)
{
	int ret, i;
	size_t val_bytes = map->format.val_bytes;
	bool vol = regmap_volatile_range(map, reg, val_count);

	if (!map->format.parse_val)
		return -EINVAL;

	if (vol || map->cache_type == REGCACHE_NONE) {
		ret = regmap_raw_read(map, reg, val, val_bytes * val_count);
		if (ret != 0)
			return ret;

		for (i = 0; i < val_count * val_bytes; i += val_bytes)
			map->format.parse_val(val + i);
	} else {
		for (i = 0; i < val_count; i++) {
			ret = regmap_read(map, reg + i, val + (i * val_bytes));
			if (ret != 0)
				return ret;
		}
	}

	return 0;
}
EXPORT_SYMBOL_GPL(regmap_bulk_read);

static int _regmap_update_bits(struct regmap *map, unsigned int reg,
			       unsigned int mask, unsigned int val,
			       bool *change)
{
	int ret;
	unsigned int tmp, orig;

	mutex_lock(&map->lock);

	ret = _regmap_read(map, reg, &orig);
	if (ret != 0)
		goto out;

	tmp = orig & ~mask;
	tmp |= val & mask;

	if (tmp != orig) {
		ret = _regmap_write(map, reg, tmp);
		*change = true;
	} else {
		*change = false;
	}

out:
	mutex_unlock(&map->lock);

	return ret;
}

/**
 * regmap_update_bits: Perform a read/modify/write cycle on the register map
 *
 * @map: Register map to update
 * @reg: Register to update
 * @mask: Bitmask to change
 * @val: New value for bitmask
 *
 * Returns zero for success, a negative number on error.
 */
int regmap_update_bits(struct regmap *map, unsigned int reg,
		       unsigned int mask, unsigned int val)
{
	bool change;
	return _regmap_update_bits(map, reg, mask, val, &change);
}
EXPORT_SYMBOL_GPL(regmap_update_bits);

/**
 * regmap_update_bits_check: Perform a read/modify/write cycle on the
 *                           register map and report if updated
 *
 * @map: Register map to update
 * @reg: Register to update
 * @mask: Bitmask to change
 * @val: New value for bitmask
 * @change: Boolean indicating if a write was done
 *
 * Returns zero for success, a negative number on error.
 */
int regmap_update_bits_check(struct regmap *map, unsigned int reg,
			     unsigned int mask, unsigned int val,
			     bool *change)
{
	return _regmap_update_bits(map, reg, mask, val, change);
}
EXPORT_SYMBOL_GPL(regmap_update_bits_check);

/**
 * regmap_register_patch: Register and apply register updates to be applied
 *                        on device initialistion
 *
 * @map: Register map to apply updates to.
 * @regs: Values to update.
 * @num_regs: Number of entries in regs.
 *
 * Register a set of register updates to be applied to the device
 * whenever the device registers are synchronised with the cache and
 * apply them immediately.  Typically this is used to apply
 * corrections to be applied to the device defaults on startup, such
 * as the updates some vendors provide to undocumented registers.
 */
int regmap_register_patch(struct regmap *map, const struct reg_default *regs,
			  int num_regs)
{
	int i, ret;
	bool bypass;

	/* If needed the implementation can be extended to support this */
	if (map->patch)
		return -EBUSY;

	mutex_lock(&map->lock);

	bypass = map->cache_bypass;

	map->cache_bypass = true;

	/* Write out first; it's useful to apply even if we fail later. */
	for (i = 0; i < num_regs; i++) {
		ret = _regmap_write(map, regs[i].reg, regs[i].def);
		if (ret != 0) {
			dev_err(map->dev, "Failed to write %x = %x: %d\n",
				regs[i].reg, regs[i].def, ret);
			goto out;
		}
	}

	map->patch = kcalloc(num_regs, sizeof(struct reg_default), GFP_KERNEL);
	if (map->patch != NULL) {
		memcpy(map->patch, regs,
		       num_regs * sizeof(struct reg_default));
		map->patch_regs = num_regs;
	} else {
		ret = -ENOMEM;
	}

out:
	map->cache_bypass = bypass;

	mutex_unlock(&map->lock);

	return ret;
}
EXPORT_SYMBOL_GPL(regmap_register_patch);

/*
 * regmap_get_val_bytes(): Report the size of a register value
 *
 * Report the size of a register value, mainly intended to for use by
 * generic infrastructure built on top of regmap.
 */
int regmap_get_val_bytes(struct regmap *map)
{
	if (map->format.format_write)
		return -EINVAL;

	return map->format.val_bytes;
}
EXPORT_SYMBOL_GPL(regmap_get_val_bytes);

static int __init regmap_initcall(void)
{
	regmap_debugfs_initcall();

	return 0;
}
postcore_initcall(regmap_initcall);<|MERGE_RESOLUTION|>--- conflicted
+++ resolved
@@ -372,11 +372,8 @@
 	map->precious_reg = config->precious_reg;
 	map->cache_type = config->cache_type;
 
-<<<<<<< HEAD
-=======
 	regmap_debugfs_init(map);
 
->>>>>>> e9676695
 	map->cache_bypass = false;
 	map->cache_only = false;
 
