/*
 * Copyright © 2011 Intel Corporation
 *
 * Permission is hereby granted, free of charge, to any person obtaining a
 * copy of this software and associated documentation files (the "Software"),
 * to deal in the Software without restriction, including without limitation
 * the rights to use, copy, modify, merge, publish, distribute, sublicense,
 * and/or sell copies of the Software, and to permit persons to whom the
 * Software is furnished to do so, subject to the following conditions:
 *
 * The above copyright notice and this permission notice (including the next
 * paragraph) shall be included in all copies or substantial portions of the
 * Software.
 *
 * THE SOFTWARE IS PROVIDED "AS IS", WITHOUT WARRANTY OF ANY KIND, EXPRESS OR
 * IMPLIED, INCLUDING BUT NOT LIMITED TO THE WARRANTIES OF MERCHANTABILITY,
 * FITNESS FOR A PARTICULAR PURPOSE AND NONINFRINGEMENT.  IN NO EVENT SHALL
 * THE AUTHORS OR COPYRIGHT HOLDERS BE LIABLE FOR ANY CLAIM, DAMAGES OR OTHER
 * LIABILITY, WHETHER IN AN ACTION OF CONTRACT, TORT OR OTHERWISE, ARISING FROM,
 * OUT OF OR IN CONNECTION WITH THE SOFTWARE OR THE USE OR OTHER DEALINGS IN THE
 * SOFTWARE.
 *
 * Authors:
 *   Jesse Barnes <jbarnes@virtuousgeek.org>
 *
 * New plane/sprite handling.
 *
 * The older chips had a separate interface for programming plane related
 * registers; newer ones are much simpler and we can use the new DRM plane
 * support.
 */
#include <drm/drmP.h>
#include <drm/drm_crtc.h>
#include <drm/drm_fourcc.h>
#include <drm/drm_rect.h>
#include <drm/drm_atomic.h>
#include <drm/drm_plane_helper.h>
#include "intel_drv.h"
#include "intel_frontbuffer.h"
#include <drm/i915_drm.h>
#include "i915_drv.h"

static bool
format_is_yuv(uint32_t format)
{
	switch (format) {
	case DRM_FORMAT_YUYV:
	case DRM_FORMAT_UYVY:
	case DRM_FORMAT_VYUY:
	case DRM_FORMAT_YVYU:
		return true;
	default:
		return false;
	}
}

int intel_usecs_to_scanlines(const struct drm_display_mode *adjusted_mode,
			     int usecs)
{
	/* paranoia */
	if (!adjusted_mode->crtc_htotal)
		return 1;

	return DIV_ROUND_UP(usecs * adjusted_mode->crtc_clock,
			    1000 * adjusted_mode->crtc_htotal);
}

/**
 * intel_pipe_update_start() - start update of a set of display registers
 * @crtc: the crtc of which the registers are going to be updated
 * @start_vbl_count: vblank counter return pointer used for error checking
 *
 * Mark the start of an update to pipe registers that should be updated
 * atomically regarding vblank. If the next vblank will happens within
 * the next 100 us, this function waits until the vblank passes.
 *
 * After a successful call to this function, interrupts will be disabled
 * until a subsequent call to intel_pipe_update_end(). That is done to
 * avoid random delays. The value written to @start_vbl_count should be
 * supplied to intel_pipe_update_end() for error checking.
 */
void intel_pipe_update_start(struct intel_crtc *crtc)
{
	const struct drm_display_mode *adjusted_mode = &crtc->config->base.adjusted_mode;
	long timeout = msecs_to_jiffies_timeout(1);
	int scanline, min, max, vblank_start;
	wait_queue_head_t *wq = drm_crtc_vblank_waitqueue(&crtc->base);
	DEFINE_WAIT(wait);

	vblank_start = adjusted_mode->crtc_vblank_start;
	if (adjusted_mode->flags & DRM_MODE_FLAG_INTERLACE)
		vblank_start = DIV_ROUND_UP(vblank_start, 2);

	/* FIXME needs to be calibrated sensibly */
	min = vblank_start - intel_usecs_to_scanlines(adjusted_mode, 100);
	max = vblank_start - 1;

	local_irq_disable();

	if (min <= 0 || max <= 0)
		return;

	if (WARN_ON(drm_crtc_vblank_get(&crtc->base)))
		return;

	crtc->debug.min_vbl = min;
	crtc->debug.max_vbl = max;
	trace_i915_pipe_update_start(crtc);

	for (;;) {
		/*
		 * prepare_to_wait() has a memory barrier, which guarantees
		 * other CPUs can see the task state update by the time we
		 * read the scanline.
		 */
		prepare_to_wait(wq, &wait, TASK_UNINTERRUPTIBLE);

		scanline = intel_get_crtc_scanline(crtc);
		if (scanline < min || scanline > max)
			break;

		if (timeout <= 0) {
			DRM_ERROR("Potential atomic update failure on pipe %c\n",
				  pipe_name(crtc->pipe));
			break;
		}

		local_irq_enable();

		timeout = schedule_timeout(timeout);

		local_irq_disable();
	}

	finish_wait(wq, &wait);

	drm_crtc_vblank_put(&crtc->base);

	crtc->debug.scanline_start = scanline;
	crtc->debug.start_vbl_time = ktime_get();
	crtc->debug.start_vbl_count = intel_crtc_get_vblank_counter(crtc);

	trace_i915_pipe_update_vblank_evaded(crtc);
}

/**
 * intel_pipe_update_end() - end update of a set of display registers
 * @crtc: the crtc of which the registers were updated
 * @start_vbl_count: start vblank counter (used for error checking)
 *
 * Mark the end of an update started with intel_pipe_update_start(). This
 * re-enables interrupts and verifies the update was actually completed
 * before a vblank using the value of @start_vbl_count.
 */
void intel_pipe_update_end(struct intel_crtc *crtc, struct intel_flip_work *work)
{
	enum pipe pipe = crtc->pipe;
	int scanline_end = intel_get_crtc_scanline(crtc);
	u32 end_vbl_count = intel_crtc_get_vblank_counter(crtc);
	ktime_t end_vbl_time = ktime_get();

	if (work) {
		work->flip_queued_vblank = end_vbl_count;
		smp_mb__before_atomic();
		atomic_set(&work->pending, 1);
	}

	trace_i915_pipe_update_end(crtc, end_vbl_count, scanline_end);

	/* We're still in the vblank-evade critical section, this can't race.
	 * Would be slightly nice to just grab the vblank count and arm the
	 * event outside of the critical section - the spinlock might spin for a
	 * while ... */
	if (crtc->base.state->event) {
		WARN_ON(drm_crtc_vblank_get(&crtc->base) != 0);

		spin_lock(&crtc->base.dev->event_lock);
		drm_crtc_arm_vblank_event(&crtc->base, crtc->base.state->event);
		spin_unlock(&crtc->base.dev->event_lock);

		crtc->base.state->event = NULL;
	}

	local_irq_enable();

	if (crtc->debug.start_vbl_count &&
	    crtc->debug.start_vbl_count != end_vbl_count) {
		DRM_ERROR("Atomic update failure on pipe %c (start=%u end=%u) time %lld us, min %d, max %d, scanline start %d, end %d\n",
			  pipe_name(pipe), crtc->debug.start_vbl_count,
			  end_vbl_count,
			  ktime_us_delta(end_vbl_time, crtc->debug.start_vbl_time),
			  crtc->debug.min_vbl, crtc->debug.max_vbl,
			  crtc->debug.scanline_start, scanline_end);
	}
}

static void
skl_update_plane(struct drm_plane *drm_plane,
		 const struct intel_crtc_state *crtc_state,
		 const struct intel_plane_state *plane_state)
{
	struct drm_device *dev = drm_plane->dev;
	struct drm_i915_private *dev_priv = to_i915(dev);
	struct intel_plane *intel_plane = to_intel_plane(drm_plane);
	struct drm_framebuffer *fb = plane_state->base.fb;
	enum plane_id plane_id = intel_plane->id;
	enum pipe pipe = intel_plane->pipe;
	u32 plane_ctl;
	const struct drm_intel_sprite_colorkey *key = &plane_state->ckey;
	u32 surf_addr = plane_state->main.offset;
	unsigned int rotation = plane_state->base.rotation;
	u32 stride = skl_plane_stride(fb, 0, rotation);
	int crtc_x = plane_state->base.dst.x1;
	int crtc_y = plane_state->base.dst.y1;
	uint32_t crtc_w = drm_rect_width(&plane_state->base.dst);
	uint32_t crtc_h = drm_rect_height(&plane_state->base.dst);
	uint32_t x = plane_state->main.x;
	uint32_t y = plane_state->main.y;
	uint32_t src_w = drm_rect_width(&plane_state->base.src) >> 16;
	uint32_t src_h = drm_rect_height(&plane_state->base.src) >> 16;

	plane_ctl = PLANE_CTL_ENABLE |
		PLANE_CTL_PIPE_GAMMA_ENABLE |
		PLANE_CTL_PIPE_CSC_ENABLE;

	plane_ctl |= skl_plane_ctl_format(fb->pixel_format);
	plane_ctl |= skl_plane_ctl_tiling(fb->modifier);

	plane_ctl |= skl_plane_ctl_rotation(rotation);

	if (key->flags) {
		I915_WRITE(PLANE_KEYVAL(pipe, plane_id), key->min_value);
		I915_WRITE(PLANE_KEYMAX(pipe, plane_id), key->max_value);
		I915_WRITE(PLANE_KEYMSK(pipe, plane_id), key->channel_mask);
	}

	if (key->flags & I915_SET_COLORKEY_DESTINATION)
		plane_ctl |= PLANE_CTL_KEY_ENABLE_DESTINATION;
	else if (key->flags & I915_SET_COLORKEY_SOURCE)
		plane_ctl |= PLANE_CTL_KEY_ENABLE_SOURCE;

	/* Sizes are 0 based */
	src_w--;
	src_h--;
	crtc_w--;
	crtc_h--;

	I915_WRITE(PLANE_OFFSET(pipe, plane_id), (y << 16) | x);
	I915_WRITE(PLANE_STRIDE(pipe, plane_id), stride);
	I915_WRITE(PLANE_SIZE(pipe, plane_id), (src_h << 16) | src_w);

	/* program plane scaler */
	if (plane_state->scaler_id >= 0) {
		int scaler_id = plane_state->scaler_id;
		const struct intel_scaler *scaler;

		DRM_DEBUG_KMS("plane = %d PS_PLANE_SEL(plane) = 0x%x\n",
			      plane_id, PS_PLANE_SEL(plane_id));

		scaler = &crtc_state->scaler_state.scalers[scaler_id];

		I915_WRITE(SKL_PS_CTRL(pipe, scaler_id),
			   PS_SCALER_EN | PS_PLANE_SEL(plane_id) | scaler->mode);
		I915_WRITE(SKL_PS_PWR_GATE(pipe, scaler_id), 0);
		I915_WRITE(SKL_PS_WIN_POS(pipe, scaler_id), (crtc_x << 16) | crtc_y);
		I915_WRITE(SKL_PS_WIN_SZ(pipe, scaler_id),
			((crtc_w + 1) << 16)|(crtc_h + 1));

		I915_WRITE(PLANE_POS(pipe, plane_id), 0);
	} else {
		I915_WRITE(PLANE_POS(pipe, plane_id), (crtc_y << 16) | crtc_x);
	}

	I915_WRITE(PLANE_CTL(pipe, plane_id), plane_ctl);
	I915_WRITE(PLANE_SURF(pipe, plane_id),
		   intel_fb_gtt_offset(fb, rotation) + surf_addr);
	POSTING_READ(PLANE_SURF(pipe, plane_id));
}

static void
skl_disable_plane(struct drm_plane *dplane, struct drm_crtc *crtc)
{
	struct drm_device *dev = dplane->dev;
	struct drm_i915_private *dev_priv = to_i915(dev);
	struct intel_plane *intel_plane = to_intel_plane(dplane);
	enum plane_id plane_id = intel_plane->id;
	enum pipe pipe = intel_plane->pipe;

	I915_WRITE(PLANE_CTL(pipe, plane_id), 0);

	I915_WRITE(PLANE_SURF(pipe, plane_id), 0);
	POSTING_READ(PLANE_SURF(pipe, plane_id));
}

static void
chv_update_csc(struct intel_plane *intel_plane, uint32_t format)
{
	struct drm_i915_private *dev_priv = to_i915(intel_plane->base.dev);
	enum plane_id plane_id = intel_plane->id;

	/* Seems RGB data bypasses the CSC always */
	if (!format_is_yuv(format))
		return;

	/*
	 * BT.601 limited range YCbCr -> full range RGB
	 *
	 * |r|   | 6537 4769     0|   |cr  |
	 * |g| = |-3330 4769 -1605| x |y-64|
	 * |b|   |    0 4769  8263|   |cb  |
	 *
	 * Cb and Cr apparently come in as signed already, so no
	 * need for any offset. For Y we need to remove the offset.
	 */
	I915_WRITE(SPCSCYGOFF(plane_id), SPCSC_OOFF(0) | SPCSC_IOFF(-64));
	I915_WRITE(SPCSCCBOFF(plane_id), SPCSC_OOFF(0) | SPCSC_IOFF(0));
	I915_WRITE(SPCSCCROFF(plane_id), SPCSC_OOFF(0) | SPCSC_IOFF(0));

	I915_WRITE(SPCSCC01(plane_id), SPCSC_C1(4769) | SPCSC_C0(6537));
	I915_WRITE(SPCSCC23(plane_id), SPCSC_C1(-3330) | SPCSC_C0(0));
	I915_WRITE(SPCSCC45(plane_id), SPCSC_C1(-1605) | SPCSC_C0(4769));
	I915_WRITE(SPCSCC67(plane_id), SPCSC_C1(4769) | SPCSC_C0(0));
	I915_WRITE(SPCSCC8(plane_id), SPCSC_C0(8263));

	I915_WRITE(SPCSCYGICLAMP(plane_id), SPCSC_IMAX(940) | SPCSC_IMIN(64));
	I915_WRITE(SPCSCCBICLAMP(plane_id), SPCSC_IMAX(448) | SPCSC_IMIN(-448));
	I915_WRITE(SPCSCCRICLAMP(plane_id), SPCSC_IMAX(448) | SPCSC_IMIN(-448));

	I915_WRITE(SPCSCYGOCLAMP(plane_id), SPCSC_OMAX(1023) | SPCSC_OMIN(0));
	I915_WRITE(SPCSCCBOCLAMP(plane_id), SPCSC_OMAX(1023) | SPCSC_OMIN(0));
	I915_WRITE(SPCSCCROCLAMP(plane_id), SPCSC_OMAX(1023) | SPCSC_OMIN(0));
}

static void
vlv_update_plane(struct drm_plane *dplane,
		 const struct intel_crtc_state *crtc_state,
		 const struct intel_plane_state *plane_state)
{
	struct drm_device *dev = dplane->dev;
	struct drm_i915_private *dev_priv = to_i915(dev);
	struct intel_plane *intel_plane = to_intel_plane(dplane);
	struct drm_framebuffer *fb = plane_state->base.fb;
	enum pipe pipe = intel_plane->pipe;
	enum plane_id plane_id = intel_plane->id;
	u32 sprctl;
	u32 sprsurf_offset, linear_offset;
	unsigned int rotation = plane_state->base.rotation;
	const struct drm_intel_sprite_colorkey *key = &plane_state->ckey;
	int crtc_x = plane_state->base.dst.x1;
	int crtc_y = plane_state->base.dst.y1;
	uint32_t crtc_w = drm_rect_width(&plane_state->base.dst);
	uint32_t crtc_h = drm_rect_height(&plane_state->base.dst);
	uint32_t x = plane_state->base.src.x1 >> 16;
	uint32_t y = plane_state->base.src.y1 >> 16;
	uint32_t src_w = drm_rect_width(&plane_state->base.src) >> 16;
	uint32_t src_h = drm_rect_height(&plane_state->base.src) >> 16;

	sprctl = SP_ENABLE;

	switch (fb->pixel_format) {
	case DRM_FORMAT_YUYV:
		sprctl |= SP_FORMAT_YUV422 | SP_YUV_ORDER_YUYV;
		break;
	case DRM_FORMAT_YVYU:
		sprctl |= SP_FORMAT_YUV422 | SP_YUV_ORDER_YVYU;
		break;
	case DRM_FORMAT_UYVY:
		sprctl |= SP_FORMAT_YUV422 | SP_YUV_ORDER_UYVY;
		break;
	case DRM_FORMAT_VYUY:
		sprctl |= SP_FORMAT_YUV422 | SP_YUV_ORDER_VYUY;
		break;
	case DRM_FORMAT_RGB565:
		sprctl |= SP_FORMAT_BGR565;
		break;
	case DRM_FORMAT_XRGB8888:
		sprctl |= SP_FORMAT_BGRX8888;
		break;
	case DRM_FORMAT_ARGB8888:
		sprctl |= SP_FORMAT_BGRA8888;
		break;
	case DRM_FORMAT_XBGR2101010:
		sprctl |= SP_FORMAT_RGBX1010102;
		break;
	case DRM_FORMAT_ABGR2101010:
		sprctl |= SP_FORMAT_RGBA1010102;
		break;
	case DRM_FORMAT_XBGR8888:
		sprctl |= SP_FORMAT_RGBX8888;
		break;
	case DRM_FORMAT_ABGR8888:
		sprctl |= SP_FORMAT_RGBA8888;
		break;
	default:
		/*
		 * If we get here one of the upper layers failed to filter
		 * out the unsupported plane formats
		 */
		BUG();
		break;
	}

	/*
	 * Enable gamma to match primary/cursor plane behaviour.
	 * FIXME should be user controllable via propertiesa.
	 */
	sprctl |= SP_GAMMA_ENABLE;

	if (fb->modifier == I915_FORMAT_MOD_X_TILED)
		sprctl |= SP_TILED;

	if (rotation & DRM_ROTATE_180)
		sprctl |= SP_ROTATE_180;

	if (rotation & DRM_REFLECT_X)
		sprctl |= SP_MIRROR;

	/* Sizes are 0 based */
	src_w--;
	src_h--;
	crtc_w--;
	crtc_h--;

	intel_add_fb_offsets(&x, &y, plane_state, 0);
	sprsurf_offset = intel_compute_tile_offset(&x, &y, plane_state, 0);

	if (rotation & DRM_ROTATE_180) {
		x += src_w;
		y += src_h;
	} else if (rotation & DRM_REFLECT_X) {
		x += src_w;
	}

	linear_offset = intel_fb_xy_to_linear(x, y, plane_state, 0);

	if (key->flags) {
		I915_WRITE(SPKEYMINVAL(pipe, plane_id), key->min_value);
		I915_WRITE(SPKEYMAXVAL(pipe, plane_id), key->max_value);
		I915_WRITE(SPKEYMSK(pipe, plane_id), key->channel_mask);
	}

	if (key->flags & I915_SET_COLORKEY_SOURCE)
		sprctl |= SP_SOURCE_KEY;

	if (IS_CHERRYVIEW(dev_priv) && pipe == PIPE_B)
		chv_update_csc(intel_plane, fb->pixel_format);

	I915_WRITE(SPSTRIDE(pipe, plane_id), fb->pitches[0]);
	I915_WRITE(SPPOS(pipe, plane_id), (crtc_y << 16) | crtc_x);

<<<<<<< HEAD
	if (fb->modifier[0] == I915_FORMAT_MOD_X_TILED)
		I915_WRITE(SPTILEOFF(pipe, plane_id), (y << 16) | x);
=======
	if (fb->modifier == I915_FORMAT_MOD_X_TILED)
		I915_WRITE(SPTILEOFF(pipe, plane), (y << 16) | x);
>>>>>>> f03ee46b
	else
		I915_WRITE(SPLINOFF(pipe, plane_id), linear_offset);

	I915_WRITE(SPCONSTALPHA(pipe, plane_id), 0);

	I915_WRITE(SPSIZE(pipe, plane_id), (crtc_h << 16) | crtc_w);
	I915_WRITE(SPCNTR(pipe, plane_id), sprctl);
	I915_WRITE(SPSURF(pipe, plane_id),
		   intel_fb_gtt_offset(fb, rotation) + sprsurf_offset);
	POSTING_READ(SPSURF(pipe, plane_id));
}

static void
vlv_disable_plane(struct drm_plane *dplane, struct drm_crtc *crtc)
{
	struct drm_device *dev = dplane->dev;
	struct drm_i915_private *dev_priv = to_i915(dev);
	struct intel_plane *intel_plane = to_intel_plane(dplane);
	enum pipe pipe = intel_plane->pipe;
	enum plane_id plane_id = intel_plane->id;

	I915_WRITE(SPCNTR(pipe, plane_id), 0);

	I915_WRITE(SPSURF(pipe, plane_id), 0);
	POSTING_READ(SPSURF(pipe, plane_id));
}

static void
ivb_update_plane(struct drm_plane *plane,
		 const struct intel_crtc_state *crtc_state,
		 const struct intel_plane_state *plane_state)
{
	struct drm_device *dev = plane->dev;
	struct drm_i915_private *dev_priv = to_i915(dev);
	struct intel_plane *intel_plane = to_intel_plane(plane);
	struct drm_framebuffer *fb = plane_state->base.fb;
	enum pipe pipe = intel_plane->pipe;
	u32 sprctl, sprscale = 0;
	u32 sprsurf_offset, linear_offset;
	unsigned int rotation = plane_state->base.rotation;
	const struct drm_intel_sprite_colorkey *key = &plane_state->ckey;
	int crtc_x = plane_state->base.dst.x1;
	int crtc_y = plane_state->base.dst.y1;
	uint32_t crtc_w = drm_rect_width(&plane_state->base.dst);
	uint32_t crtc_h = drm_rect_height(&plane_state->base.dst);
	uint32_t x = plane_state->base.src.x1 >> 16;
	uint32_t y = plane_state->base.src.y1 >> 16;
	uint32_t src_w = drm_rect_width(&plane_state->base.src) >> 16;
	uint32_t src_h = drm_rect_height(&plane_state->base.src) >> 16;

	sprctl = SPRITE_ENABLE;

	switch (fb->pixel_format) {
	case DRM_FORMAT_XBGR8888:
		sprctl |= SPRITE_FORMAT_RGBX888 | SPRITE_RGB_ORDER_RGBX;
		break;
	case DRM_FORMAT_XRGB8888:
		sprctl |= SPRITE_FORMAT_RGBX888;
		break;
	case DRM_FORMAT_YUYV:
		sprctl |= SPRITE_FORMAT_YUV422 | SPRITE_YUV_ORDER_YUYV;
		break;
	case DRM_FORMAT_YVYU:
		sprctl |= SPRITE_FORMAT_YUV422 | SPRITE_YUV_ORDER_YVYU;
		break;
	case DRM_FORMAT_UYVY:
		sprctl |= SPRITE_FORMAT_YUV422 | SPRITE_YUV_ORDER_UYVY;
		break;
	case DRM_FORMAT_VYUY:
		sprctl |= SPRITE_FORMAT_YUV422 | SPRITE_YUV_ORDER_VYUY;
		break;
	default:
		BUG();
	}

	/*
	 * Enable gamma to match primary/cursor plane behaviour.
	 * FIXME should be user controllable via propertiesa.
	 */
	sprctl |= SPRITE_GAMMA_ENABLE;

	if (fb->modifier == I915_FORMAT_MOD_X_TILED)
		sprctl |= SPRITE_TILED;

	if (rotation & DRM_ROTATE_180)
		sprctl |= SPRITE_ROTATE_180;

	if (IS_HASWELL(dev_priv) || IS_BROADWELL(dev_priv))
		sprctl &= ~SPRITE_TRICKLE_FEED_DISABLE;
	else
		sprctl |= SPRITE_TRICKLE_FEED_DISABLE;

	if (IS_HASWELL(dev_priv) || IS_BROADWELL(dev_priv))
		sprctl |= SPRITE_PIPE_CSC_ENABLE;

	/* Sizes are 0 based */
	src_w--;
	src_h--;
	crtc_w--;
	crtc_h--;

	if (crtc_w != src_w || crtc_h != src_h)
		sprscale = SPRITE_SCALE_ENABLE | (src_w << 16) | src_h;

	intel_add_fb_offsets(&x, &y, plane_state, 0);
	sprsurf_offset = intel_compute_tile_offset(&x, &y, plane_state, 0);

	/* HSW+ does this automagically in hardware */
	if (!IS_HASWELL(dev_priv) && !IS_BROADWELL(dev_priv) &&
	    rotation & DRM_ROTATE_180) {
		x += src_w;
		y += src_h;
	}

	linear_offset = intel_fb_xy_to_linear(x, y, plane_state, 0);

	if (key->flags) {
		I915_WRITE(SPRKEYVAL(pipe), key->min_value);
		I915_WRITE(SPRKEYMAX(pipe), key->max_value);
		I915_WRITE(SPRKEYMSK(pipe), key->channel_mask);
	}

	if (key->flags & I915_SET_COLORKEY_DESTINATION)
		sprctl |= SPRITE_DEST_KEY;
	else if (key->flags & I915_SET_COLORKEY_SOURCE)
		sprctl |= SPRITE_SOURCE_KEY;

	I915_WRITE(SPRSTRIDE(pipe), fb->pitches[0]);
	I915_WRITE(SPRPOS(pipe), (crtc_y << 16) | crtc_x);

	/* HSW consolidates SPRTILEOFF and SPRLINOFF into a single SPROFFSET
	 * register */
	if (IS_HASWELL(dev_priv) || IS_BROADWELL(dev_priv))
		I915_WRITE(SPROFFSET(pipe), (y << 16) | x);
	else if (fb->modifier == I915_FORMAT_MOD_X_TILED)
		I915_WRITE(SPRTILEOFF(pipe), (y << 16) | x);
	else
		I915_WRITE(SPRLINOFF(pipe), linear_offset);

	I915_WRITE(SPRSIZE(pipe), (crtc_h << 16) | crtc_w);
	if (intel_plane->can_scale)
		I915_WRITE(SPRSCALE(pipe), sprscale);
	I915_WRITE(SPRCTL(pipe), sprctl);
	I915_WRITE(SPRSURF(pipe),
		   intel_fb_gtt_offset(fb, rotation) + sprsurf_offset);
	POSTING_READ(SPRSURF(pipe));
}

static void
ivb_disable_plane(struct drm_plane *plane, struct drm_crtc *crtc)
{
	struct drm_device *dev = plane->dev;
	struct drm_i915_private *dev_priv = to_i915(dev);
	struct intel_plane *intel_plane = to_intel_plane(plane);
	int pipe = intel_plane->pipe;

	I915_WRITE(SPRCTL(pipe), 0);
	/* Can't leave the scaler enabled... */
	if (intel_plane->can_scale)
		I915_WRITE(SPRSCALE(pipe), 0);

	I915_WRITE(SPRSURF(pipe), 0);
	POSTING_READ(SPRSURF(pipe));
}

static void
ilk_update_plane(struct drm_plane *plane,
		 const struct intel_crtc_state *crtc_state,
		 const struct intel_plane_state *plane_state)
{
	struct drm_device *dev = plane->dev;
	struct drm_i915_private *dev_priv = to_i915(dev);
	struct intel_plane *intel_plane = to_intel_plane(plane);
	struct drm_framebuffer *fb = plane_state->base.fb;
	int pipe = intel_plane->pipe;
	u32 dvscntr, dvsscale;
	u32 dvssurf_offset, linear_offset;
	unsigned int rotation = plane_state->base.rotation;
	const struct drm_intel_sprite_colorkey *key = &plane_state->ckey;
	int crtc_x = plane_state->base.dst.x1;
	int crtc_y = plane_state->base.dst.y1;
	uint32_t crtc_w = drm_rect_width(&plane_state->base.dst);
	uint32_t crtc_h = drm_rect_height(&plane_state->base.dst);
	uint32_t x = plane_state->base.src.x1 >> 16;
	uint32_t y = plane_state->base.src.y1 >> 16;
	uint32_t src_w = drm_rect_width(&plane_state->base.src) >> 16;
	uint32_t src_h = drm_rect_height(&plane_state->base.src) >> 16;

	dvscntr = DVS_ENABLE;

	switch (fb->pixel_format) {
	case DRM_FORMAT_XBGR8888:
		dvscntr |= DVS_FORMAT_RGBX888 | DVS_RGB_ORDER_XBGR;
		break;
	case DRM_FORMAT_XRGB8888:
		dvscntr |= DVS_FORMAT_RGBX888;
		break;
	case DRM_FORMAT_YUYV:
		dvscntr |= DVS_FORMAT_YUV422 | DVS_YUV_ORDER_YUYV;
		break;
	case DRM_FORMAT_YVYU:
		dvscntr |= DVS_FORMAT_YUV422 | DVS_YUV_ORDER_YVYU;
		break;
	case DRM_FORMAT_UYVY:
		dvscntr |= DVS_FORMAT_YUV422 | DVS_YUV_ORDER_UYVY;
		break;
	case DRM_FORMAT_VYUY:
		dvscntr |= DVS_FORMAT_YUV422 | DVS_YUV_ORDER_VYUY;
		break;
	default:
		BUG();
	}

	/*
	 * Enable gamma to match primary/cursor plane behaviour.
	 * FIXME should be user controllable via propertiesa.
	 */
	dvscntr |= DVS_GAMMA_ENABLE;

	if (fb->modifier == I915_FORMAT_MOD_X_TILED)
		dvscntr |= DVS_TILED;

	if (rotation & DRM_ROTATE_180)
		dvscntr |= DVS_ROTATE_180;

	if (IS_GEN6(dev_priv))
		dvscntr |= DVS_TRICKLE_FEED_DISABLE; /* must disable */

	/* Sizes are 0 based */
	src_w--;
	src_h--;
	crtc_w--;
	crtc_h--;

	dvsscale = 0;
	if (crtc_w != src_w || crtc_h != src_h)
		dvsscale = DVS_SCALE_ENABLE | (src_w << 16) | src_h;

	intel_add_fb_offsets(&x, &y, plane_state, 0);
	dvssurf_offset = intel_compute_tile_offset(&x, &y, plane_state, 0);

	if (rotation & DRM_ROTATE_180) {
		x += src_w;
		y += src_h;
	}

	linear_offset = intel_fb_xy_to_linear(x, y, plane_state, 0);

	if (key->flags) {
		I915_WRITE(DVSKEYVAL(pipe), key->min_value);
		I915_WRITE(DVSKEYMAX(pipe), key->max_value);
		I915_WRITE(DVSKEYMSK(pipe), key->channel_mask);
	}

	if (key->flags & I915_SET_COLORKEY_DESTINATION)
		dvscntr |= DVS_DEST_KEY;
	else if (key->flags & I915_SET_COLORKEY_SOURCE)
		dvscntr |= DVS_SOURCE_KEY;

	I915_WRITE(DVSSTRIDE(pipe), fb->pitches[0]);
	I915_WRITE(DVSPOS(pipe), (crtc_y << 16) | crtc_x);

	if (fb->modifier == I915_FORMAT_MOD_X_TILED)
		I915_WRITE(DVSTILEOFF(pipe), (y << 16) | x);
	else
		I915_WRITE(DVSLINOFF(pipe), linear_offset);

	I915_WRITE(DVSSIZE(pipe), (crtc_h << 16) | crtc_w);
	I915_WRITE(DVSSCALE(pipe), dvsscale);
	I915_WRITE(DVSCNTR(pipe), dvscntr);
	I915_WRITE(DVSSURF(pipe),
		   intel_fb_gtt_offset(fb, rotation) + dvssurf_offset);
	POSTING_READ(DVSSURF(pipe));
}

static void
ilk_disable_plane(struct drm_plane *plane, struct drm_crtc *crtc)
{
	struct drm_device *dev = plane->dev;
	struct drm_i915_private *dev_priv = to_i915(dev);
	struct intel_plane *intel_plane = to_intel_plane(plane);
	int pipe = intel_plane->pipe;

	I915_WRITE(DVSCNTR(pipe), 0);
	/* Disable the scaler */
	I915_WRITE(DVSSCALE(pipe), 0);

	I915_WRITE(DVSSURF(pipe), 0);
	POSTING_READ(DVSSURF(pipe));
}

static int
intel_check_sprite_plane(struct drm_plane *plane,
			 struct intel_crtc_state *crtc_state,
			 struct intel_plane_state *state)
{
	struct drm_i915_private *dev_priv = to_i915(plane->dev);
	struct drm_crtc *crtc = state->base.crtc;
	struct intel_crtc *intel_crtc = to_intel_crtc(crtc);
	struct intel_plane *intel_plane = to_intel_plane(plane);
	struct drm_framebuffer *fb = state->base.fb;
	int crtc_x, crtc_y;
	unsigned int crtc_w, crtc_h;
	uint32_t src_x, src_y, src_w, src_h;
	struct drm_rect *src = &state->base.src;
	struct drm_rect *dst = &state->base.dst;
	const struct drm_rect *clip = &state->clip;
	int hscale, vscale;
	int max_scale, min_scale;
	bool can_scale;
	int ret;

	*src = drm_plane_state_src(&state->base);
	*dst = drm_plane_state_dest(&state->base);

	if (!fb) {
		state->base.visible = false;
		return 0;
	}

	/* Don't modify another pipe's plane */
	if (intel_plane->pipe != intel_crtc->pipe) {
		DRM_DEBUG_KMS("Wrong plane <-> crtc mapping\n");
		return -EINVAL;
	}

	/* FIXME check all gen limits */
	if (fb->width < 3 || fb->height < 3 || fb->pitches[0] > 16384) {
		DRM_DEBUG_KMS("Unsuitable framebuffer for plane\n");
		return -EINVAL;
	}

	/* setup can_scale, min_scale, max_scale */
	if (INTEL_GEN(dev_priv) >= 9) {
		/* use scaler when colorkey is not required */
		if (state->ckey.flags == I915_SET_COLORKEY_NONE) {
			can_scale = 1;
			min_scale = 1;
			max_scale = skl_max_scale(intel_crtc, crtc_state);
		} else {
			can_scale = 0;
			min_scale = DRM_PLANE_HELPER_NO_SCALING;
			max_scale = DRM_PLANE_HELPER_NO_SCALING;
		}
	} else {
		can_scale = intel_plane->can_scale;
		max_scale = intel_plane->max_downscale << 16;
		min_scale = intel_plane->can_scale ? 1 : (1 << 16);
	}

	/*
	 * FIXME the following code does a bunch of fuzzy adjustments to the
	 * coordinates and sizes. We probably need some way to decide whether
	 * more strict checking should be done instead.
	 */
	drm_rect_rotate(src, fb->width << 16, fb->height << 16,
			state->base.rotation);

	hscale = drm_rect_calc_hscale_relaxed(src, dst, min_scale, max_scale);
	BUG_ON(hscale < 0);

	vscale = drm_rect_calc_vscale_relaxed(src, dst, min_scale, max_scale);
	BUG_ON(vscale < 0);

	state->base.visible = drm_rect_clip_scaled(src, dst, clip, hscale, vscale);

	crtc_x = dst->x1;
	crtc_y = dst->y1;
	crtc_w = drm_rect_width(dst);
	crtc_h = drm_rect_height(dst);

	if (state->base.visible) {
		/* check again in case clipping clamped the results */
		hscale = drm_rect_calc_hscale(src, dst, min_scale, max_scale);
		if (hscale < 0) {
			DRM_DEBUG_KMS("Horizontal scaling factor out of limits\n");
			drm_rect_debug_print("src: ", src, true);
			drm_rect_debug_print("dst: ", dst, false);

			return hscale;
		}

		vscale = drm_rect_calc_vscale(src, dst, min_scale, max_scale);
		if (vscale < 0) {
			DRM_DEBUG_KMS("Vertical scaling factor out of limits\n");
			drm_rect_debug_print("src: ", src, true);
			drm_rect_debug_print("dst: ", dst, false);

			return vscale;
		}

		/* Make the source viewport size an exact multiple of the scaling factors. */
		drm_rect_adjust_size(src,
				     drm_rect_width(dst) * hscale - drm_rect_width(src),
				     drm_rect_height(dst) * vscale - drm_rect_height(src));

		drm_rect_rotate_inv(src, fb->width << 16, fb->height << 16,
				    state->base.rotation);

		/* sanity check to make sure the src viewport wasn't enlarged */
		WARN_ON(src->x1 < (int) state->base.src_x ||
			src->y1 < (int) state->base.src_y ||
			src->x2 > (int) state->base.src_x + state->base.src_w ||
			src->y2 > (int) state->base.src_y + state->base.src_h);

		/*
		 * Hardware doesn't handle subpixel coordinates.
		 * Adjust to (macro)pixel boundary, but be careful not to
		 * increase the source viewport size, because that could
		 * push the downscaling factor out of bounds.
		 */
		src_x = src->x1 >> 16;
		src_w = drm_rect_width(src) >> 16;
		src_y = src->y1 >> 16;
		src_h = drm_rect_height(src) >> 16;

		if (format_is_yuv(fb->pixel_format)) {
			src_x &= ~1;
			src_w &= ~1;

			/*
			 * Must keep src and dst the
			 * same if we can't scale.
			 */
			if (!can_scale)
				crtc_w &= ~1;

			if (crtc_w == 0)
				state->base.visible = false;
		}
	}

	/* Check size restrictions when scaling */
	if (state->base.visible && (src_w != crtc_w || src_h != crtc_h)) {
		unsigned int width_bytes;
		int cpp = drm_format_plane_cpp(fb->pixel_format, 0);

		WARN_ON(!can_scale);

		/* FIXME interlacing min height is 6 */

		if (crtc_w < 3 || crtc_h < 3)
			state->base.visible = false;

		if (src_w < 3 || src_h < 3)
			state->base.visible = false;

		width_bytes = ((src_x * cpp) & 63) + src_w * cpp;

		if (INTEL_GEN(dev_priv) < 9 && (src_w > 2048 || src_h > 2048 ||
		    width_bytes > 4096 || fb->pitches[0] > 4096)) {
			DRM_DEBUG_KMS("Source dimensions exceed hardware limits\n");
			return -EINVAL;
		}
	}

	if (state->base.visible) {
		src->x1 = src_x << 16;
		src->x2 = (src_x + src_w) << 16;
		src->y1 = src_y << 16;
		src->y2 = (src_y + src_h) << 16;
	}

	dst->x1 = crtc_x;
	dst->x2 = crtc_x + crtc_w;
	dst->y1 = crtc_y;
	dst->y2 = crtc_y + crtc_h;

	if (INTEL_GEN(dev_priv) >= 9) {
		ret = skl_check_plane_surface(state);
		if (ret)
			return ret;
	}

	return 0;
}

int intel_sprite_set_colorkey(struct drm_device *dev, void *data,
			      struct drm_file *file_priv)
{
	struct drm_i915_private *dev_priv = to_i915(dev);
	struct drm_intel_sprite_colorkey *set = data;
	struct drm_plane *plane;
	struct drm_plane_state *plane_state;
	struct drm_atomic_state *state;
	struct drm_modeset_acquire_ctx ctx;
	int ret = 0;

	/* Make sure we don't try to enable both src & dest simultaneously */
	if ((set->flags & (I915_SET_COLORKEY_DESTINATION | I915_SET_COLORKEY_SOURCE)) == (I915_SET_COLORKEY_DESTINATION | I915_SET_COLORKEY_SOURCE))
		return -EINVAL;

	if ((IS_VALLEYVIEW(dev_priv) || IS_CHERRYVIEW(dev_priv)) &&
	    set->flags & I915_SET_COLORKEY_DESTINATION)
		return -EINVAL;

	plane = drm_plane_find(dev, set->plane_id);
	if (!plane || plane->type != DRM_PLANE_TYPE_OVERLAY)
		return -ENOENT;

	drm_modeset_acquire_init(&ctx, 0);

	state = drm_atomic_state_alloc(plane->dev);
	if (!state) {
		ret = -ENOMEM;
		goto out;
	}
	state->acquire_ctx = &ctx;

	while (1) {
		plane_state = drm_atomic_get_plane_state(state, plane);
		ret = PTR_ERR_OR_ZERO(plane_state);
		if (!ret) {
			to_intel_plane_state(plane_state)->ckey = *set;
			ret = drm_atomic_commit(state);
		}

		if (ret != -EDEADLK)
			break;

		drm_atomic_state_clear(state);
		drm_modeset_backoff(&ctx);
	}

	drm_atomic_state_put(state);
out:
	drm_modeset_drop_locks(&ctx);
	drm_modeset_acquire_fini(&ctx);
	return ret;
}

static const uint32_t ilk_plane_formats[] = {
	DRM_FORMAT_XRGB8888,
	DRM_FORMAT_YUYV,
	DRM_FORMAT_YVYU,
	DRM_FORMAT_UYVY,
	DRM_FORMAT_VYUY,
};

static const uint32_t snb_plane_formats[] = {
	DRM_FORMAT_XBGR8888,
	DRM_FORMAT_XRGB8888,
	DRM_FORMAT_YUYV,
	DRM_FORMAT_YVYU,
	DRM_FORMAT_UYVY,
	DRM_FORMAT_VYUY,
};

static const uint32_t vlv_plane_formats[] = {
	DRM_FORMAT_RGB565,
	DRM_FORMAT_ABGR8888,
	DRM_FORMAT_ARGB8888,
	DRM_FORMAT_XBGR8888,
	DRM_FORMAT_XRGB8888,
	DRM_FORMAT_XBGR2101010,
	DRM_FORMAT_ABGR2101010,
	DRM_FORMAT_YUYV,
	DRM_FORMAT_YVYU,
	DRM_FORMAT_UYVY,
	DRM_FORMAT_VYUY,
};

static uint32_t skl_plane_formats[] = {
	DRM_FORMAT_RGB565,
	DRM_FORMAT_ABGR8888,
	DRM_FORMAT_ARGB8888,
	DRM_FORMAT_XBGR8888,
	DRM_FORMAT_XRGB8888,
	DRM_FORMAT_YUYV,
	DRM_FORMAT_YVYU,
	DRM_FORMAT_UYVY,
	DRM_FORMAT_VYUY,
};

struct intel_plane *
intel_sprite_plane_create(struct drm_i915_private *dev_priv,
			  enum pipe pipe, int plane)
{
	struct intel_plane *intel_plane = NULL;
	struct intel_plane_state *state = NULL;
	unsigned long possible_crtcs;
	const uint32_t *plane_formats;
	unsigned int supported_rotations;
	int num_plane_formats;
	int ret;

	intel_plane = kzalloc(sizeof(*intel_plane), GFP_KERNEL);
	if (!intel_plane) {
		ret = -ENOMEM;
		goto fail;
	}

	state = intel_create_plane_state(&intel_plane->base);
	if (!state) {
		ret = -ENOMEM;
		goto fail;
	}
	intel_plane->base.state = &state->base;

	if (INTEL_GEN(dev_priv) >= 9) {
		intel_plane->can_scale = true;
		state->scaler_id = -1;

		intel_plane->update_plane = skl_update_plane;
		intel_plane->disable_plane = skl_disable_plane;

		plane_formats = skl_plane_formats;
		num_plane_formats = ARRAY_SIZE(skl_plane_formats);
	} else if (IS_VALLEYVIEW(dev_priv) || IS_CHERRYVIEW(dev_priv)) {
		intel_plane->can_scale = false;
		intel_plane->max_downscale = 1;

		intel_plane->update_plane = vlv_update_plane;
		intel_plane->disable_plane = vlv_disable_plane;

		plane_formats = vlv_plane_formats;
		num_plane_formats = ARRAY_SIZE(vlv_plane_formats);
	} else if (INTEL_GEN(dev_priv) >= 7) {
		if (IS_IVYBRIDGE(dev_priv)) {
			intel_plane->can_scale = true;
			intel_plane->max_downscale = 2;
		} else {
			intel_plane->can_scale = false;
			intel_plane->max_downscale = 1;
		}

		intel_plane->update_plane = ivb_update_plane;
		intel_plane->disable_plane = ivb_disable_plane;

		plane_formats = snb_plane_formats;
		num_plane_formats = ARRAY_SIZE(snb_plane_formats);
	} else {
		intel_plane->can_scale = true;
		intel_plane->max_downscale = 16;

		intel_plane->update_plane = ilk_update_plane;
		intel_plane->disable_plane = ilk_disable_plane;

		if (IS_GEN6(dev_priv)) {
			plane_formats = snb_plane_formats;
			num_plane_formats = ARRAY_SIZE(snb_plane_formats);
		} else {
			plane_formats = ilk_plane_formats;
			num_plane_formats = ARRAY_SIZE(ilk_plane_formats);
		}
	}

	if (INTEL_GEN(dev_priv) >= 9) {
		supported_rotations =
			DRM_ROTATE_0 | DRM_ROTATE_90 |
			DRM_ROTATE_180 | DRM_ROTATE_270;
	} else if (IS_CHERRYVIEW(dev_priv) && pipe == PIPE_B) {
		supported_rotations =
			DRM_ROTATE_0 | DRM_ROTATE_180 |
			DRM_REFLECT_X;
	} else {
		supported_rotations =
			DRM_ROTATE_0 | DRM_ROTATE_180;
	}

	intel_plane->pipe = pipe;
	intel_plane->plane = plane;
	intel_plane->id = PLANE_SPRITE0 + plane;
	intel_plane->frontbuffer_bit = INTEL_FRONTBUFFER_SPRITE(pipe, plane);
	intel_plane->check_plane = intel_check_sprite_plane;

	possible_crtcs = (1 << pipe);

	if (INTEL_GEN(dev_priv) >= 9)
		ret = drm_universal_plane_init(&dev_priv->drm, &intel_plane->base,
					       possible_crtcs, &intel_plane_funcs,
					       plane_formats, num_plane_formats,
					       DRM_PLANE_TYPE_OVERLAY,
					       "plane %d%c", plane + 2, pipe_name(pipe));
	else
		ret = drm_universal_plane_init(&dev_priv->drm, &intel_plane->base,
					       possible_crtcs, &intel_plane_funcs,
					       plane_formats, num_plane_formats,
					       DRM_PLANE_TYPE_OVERLAY,
					       "sprite %c", sprite_name(pipe, plane));
	if (ret)
		goto fail;

	drm_plane_create_rotation_property(&intel_plane->base,
					   DRM_ROTATE_0,
					   supported_rotations);

	drm_plane_helper_add(&intel_plane->base, &intel_plane_helper_funcs);

	return intel_plane;

fail:
	kfree(state);
	kfree(intel_plane);

	return ERR_PTR(ret);
}<|MERGE_RESOLUTION|>--- conflicted
+++ resolved
@@ -448,13 +448,8 @@
 	I915_WRITE(SPSTRIDE(pipe, plane_id), fb->pitches[0]);
 	I915_WRITE(SPPOS(pipe, plane_id), (crtc_y << 16) | crtc_x);
 
-<<<<<<< HEAD
-	if (fb->modifier[0] == I915_FORMAT_MOD_X_TILED)
+	if (fb->modifier == I915_FORMAT_MOD_X_TILED)
 		I915_WRITE(SPTILEOFF(pipe, plane_id), (y << 16) | x);
-=======
-	if (fb->modifier == I915_FORMAT_MOD_X_TILED)
-		I915_WRITE(SPTILEOFF(pipe, plane), (y << 16) | x);
->>>>>>> f03ee46b
 	else
 		I915_WRITE(SPLINOFF(pipe, plane_id), linear_offset);
 
